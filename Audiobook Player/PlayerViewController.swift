//
//  PlayerViewController.swift
//  Audiobook Player
//
//  Created by Gianni Carlo on 7/5/16.
//  Copyright © 2016 Tortuga Power. All rights reserved.
//

import UIKit
import AVFoundation
import MediaPlayer
import Chameleon
import StoreKit

class PlayerViewController: UIViewController {
    @IBOutlet weak var authorLabel: UILabel!
    @IBOutlet weak var titleLabel: UILabel!

    @IBOutlet weak var playButton: UIButton!
    @IBOutlet weak var forwardButton: UIButton!
    @IBOutlet weak var rewindButton: UIButton!

    @IBOutlet weak var maxTimeLabel: UILabel!
    @IBOutlet weak var currentTimeLabel: UILabel!

    @IBOutlet weak var timeSeparator: UILabel!

    @IBOutlet weak var sliderView: UISlider!

    @IBOutlet weak var percentageLabel: UILabel!

    @IBOutlet weak var bottomToolbar: UIToolbar!

    @IBOutlet weak var optionsIndicatorButton: UIBarButtonItem!
    @IBOutlet weak var closeButton: UIBarButtonItem!
    @IBOutlet weak var chaptersButton: UIBarButtonItem!
    @IBOutlet weak var speedButton: UIBarButtonItem!
    @IBOutlet weak var sleepButton: UIBarButtonItem!

    @IBOutlet weak var coverImageView: UIImageView!

    //keep in memory images to toggle play/pause
    let playImage = UIImage(named: "playButton")
    let pauseImage = UIImage(named: "pauseButton")

    var currentBook: Book!

    //timer to update sleep time
    var sleepTimer: Timer!

    // MARK: Lifecycle
    override func viewDidLoad() {
        super.viewDidLoad()
<<<<<<< HEAD

        // Make toolbar transparent
        self.bottomToolbar.setBackgroundImage(UIImage(), forToolbarPosition: .any, barMetrics: .default)
=======

        registerObservers()
        setupView(book: currentBook!)
        playPlayer()
    }

    //Resize sleep button on orientation transition
    override func viewWillTransition(to size: CGSize, with coordinator: UIViewControllerTransitionCoordinator) {
        super.viewWillTransition(to: size, with: coordinator)

        coordinator.animate(alongsideTransition: { (_) in
            let orientation = UIApplication.shared.statusBarOrientation
>>>>>>> 941b5687

        self.bottomToolbar.setShadowImage(UIImage(), forToolbarPosition: .any)

        registerObservers()
        setupView(book: currentBook!)
        playPlayer()
    }

    func setupView(book currentBook: Book) {
        let averageArtworkColor = UIColor(averageColorFrom: currentBook.artwork) ?? UIColor.flatSkyBlueColorDark()

        //set UI colors
        let artworkColors: [UIColor] = [
            averageArtworkColor!,
            UIColor.flatBlack()
        ]

        self.view.backgroundColor = GradientColor(.topToBottom, frame: view.frame, colors: artworkColors)

        self.maxTimeLabel.textColor = UIColor.flatWhiteColorDark()
        self.titleLabel.textColor = UIColor(contrastingBlackOrWhiteColorOn: averageArtworkColor!, isFlat: true)
        self.authorLabel.textColor = UIColor(contrastingBlackOrWhiteColorOn: averageArtworkColor!, isFlat: true)
        self.timeSeparator.textColor = UIColor.flatWhiteColorDark()

        self.coverImageView.image = currentBook.artwork

        //Drop shadow on cover view
        coverImageView.layer.shadowColor = UIColor.flatBlack().cgColor
        coverImageView.layer.shadowOffset = CGSize(width: 0, height: 4)
        coverImageView.layer.shadowOpacity = 0.6
        coverImageView.layer.shadowRadius = 6.0
        coverImageView.clipsToBounds = false

        //set initial state for slider
        self.sliderView.addTarget(self, action: #selector(sliderChanged(_:)), for: .valueChanged)
        self.sliderView.tintColor = UIColor.flatLimeColorDark()
        self.sliderView.maximumValue = 100
        self.sliderView.value = 0

        self.titleLabel.text = currentBook.title
        self.authorLabel.text = currentBook.author

        //set percentage label to stored value
        let currentPercentage = UserDefaults.standard.string(forKey: currentBook.identifier+"_percentage") ?? "0%"
        self.percentageLabel.text = currentPercentage

        //get stored value for current time of book
        let currentTime = UserDefaults.standard.integer(forKey: currentBook.identifier)

        //update UI if needed and set player to stored time
        if currentTime > 0 {
            let formattedCurrentTime = self.formatTime(currentTime)

            self.currentTimeLabel.text = formattedCurrentTime
        }

        //update max duration label of book
        let maxDuration = currentBook.duration

        self.maxTimeLabel.text = self.formatTime(maxDuration)

        // Set status bar
        modalPresentationCapturesStatusBarAppearance = true

        self.setStatusBarStyle(UIStatusBarStyleContrast)
    }

    func playPlayer() {
        //get stored value for current time of book
        let currentTime = UserDefaults.standard.integer(forKey: currentBook.identifier)

        if PlayerManager.sharedInstance.isPlaying() {
            self.playButton.setImage(self.pauseImage, for: UIControlState())
        } else {
            self.playButton.setImage(self.playImage, for: UIControlState())
        }

        if !PlayerManager.sharedInstance.chapterArray.isEmpty {
            self.percentageLabel.text = ""
        }

<<<<<<< HEAD
        self.speedButton.title = "\(String(PlayerManager.sharedInstance.currentSpeed))x"
=======
        self.speedButton.setTitle("Speed \(String(PlayerManager.sharedInstance.currentSpeed))x", for: UIControlState())
>>>>>>> 941b5687

        self.chaptersButton.isEnabled = !PlayerManager.sharedInstance.chapterArray.isEmpty

        if let audioPlayer = PlayerManager.sharedInstance.audioPlayer {
            let percentage = (Float(currentTime) / Float(audioPlayer.duration)) * 100

            self.sliderView.value = percentage
        }
    }

    func registerObservers() {
        //register for appDelegate requestReview notifications
        NotificationCenter.default.addObserver(self, selector: #selector(self.requestReview), name: Notification.Name.AudiobookPlayer.requestReview, object: nil)

        //register for timer update
        NotificationCenter.default.addObserver(self, selector: #selector(self.updateTimer(_:)), name: Notification.Name.AudiobookPlayer.updateTimer, object: nil)
        NotificationCenter.default.addObserver(self, selector: #selector(self.updatePercentage(_:)), name: Notification.Name.AudiobookPlayer.updatePercentage, object: nil)
        NotificationCenter.default.addObserver(self, selector: #selector(self.updateCurrentChapter(_:)), name: Notification.Name.AudiobookPlayer.updateChapter, object: nil)
        NotificationCenter.default.addObserver(self, selector: #selector(self.bookPlayed), name: Notification.Name.AudiobookPlayer.bookPlayed, object: nil)
        NotificationCenter.default.addObserver(self, selector: #selector(self.bookPaused), name: Notification.Name.AudiobookPlayer.bookPaused, object: nil)
        NotificationCenter.default.addObserver(self, selector: #selector(self.bookEnd), name: Notification.Name.AudiobookPlayer.bookEnd, object: nil)
        NotificationCenter.default.addObserver(self, selector: #selector(self.bookChange(_:)), name: Notification.Name.AudiobookPlayer.bookChange, object: nil)
    }

    @objc func sliderChanged(_ sender: UISlider) {
        let percentage = sender.value / sender.maximumValue

        if let audioPlayer = PlayerManager.sharedInstance.audioPlayer {
            audioPlayer.currentTime = TimeInterval(percentage) * audioPlayer.duration
        }
    }

    @IBAction func didSelectChapter(_ segue: UIStoryboardSegue) {
<<<<<<< HEAD
        guard PlayerManager.sharedInstance.isLoaded() else {
=======
        guard PlayerManager.sharedInstance.isLoaded(),
            let viewController = segue.source as? ChaptersViewController,
            let chapter = viewController.currentChapter else {
>>>>>>> 941b5687
            return
        }

        PlayerManager.sharedInstance.setChapter(chapter)
    }

    @IBAction func didSelectSpeed(_ segue: UIStoryboardSegue) {
<<<<<<< HEAD
        guard PlayerManager.sharedInstance.isLoaded() else {
=======
        guard PlayerManager.sharedInstance.isLoaded(),
            let viewController = segue.source as? SpeedViewController,
            let speed = viewController.currentSpeed else {
>>>>>>> 941b5687
            return
        }

        PlayerManager.sharedInstance.setSpeed(speed)

<<<<<<< HEAD
            PlayerManager.sharedInstance.setSpeed(speed)

            self.speedButton.title = "\(String(PlayerManager.sharedInstance.currentSpeed))x"
        }
=======
        self.speedButton.setTitle("Speed \(String(PlayerManager.sharedInstance.currentSpeed))x", for: UIControlState())
>>>>>>> 941b5687
    }

    @IBAction func didSelectAction(_ segue: UIStoryboardSegue) {
        guard PlayerManager.sharedInstance.isLoaded() else {
            return
        }

        PlayerManager.sharedInstance.stop()

        if let viewController = segue.source as? MoreViewController {
            guard let action = viewController.selectedAction else {
                return
            }

            switch action.rawValue {
            case MoreAction.jumpToStart.rawValue:
                PlayerManager.sharedInstance.setTime(0.0)
            case MoreAction.markFinished.rawValue:
                PlayerManager.sharedInstance.setTime(PlayerManager.sharedInstance.audioPlayer?.duration ?? 0.0)
            default:
                break
            }

            let test = Notification(name: Notification.Name.AudiobookPlayer.openURL)

            self.updateTimer(test)
        }
    }

<<<<<<< HEAD
    @IBAction func dismissPlayer() {
        self.dismiss(animated: true, completion: nil)
    }

    @IBAction func setSleepTimer(_ sender: Any) {
=======
    @IBAction func didPressSleepTimer(_ sender: UIButton) {
>>>>>>> 941b5687
        var alertTitle: String? = nil

        if self.sleepTimer != nil && self.sleepTimer.isValid {
            alertTitle = " "
        }

        let alert = UIAlertController(title: alertTitle, message: nil, preferredStyle: .actionSheet)

        alert.addAction(UIAlertAction(title: "Off", style: .default, handler: { _ in
            self.sleep(in: nil)
        }))

        alert.addAction(UIAlertAction(title: "In 5 Minutes", style: .default, handler: { _ in
            self.sleep(in: 300)
        }))

        alert.addAction(UIAlertAction(title: "In 10 Minutes", style: .default, handler: { _ in
            self.sleep(in: 600)
        }))

        alert.addAction(UIAlertAction(title: "In 15 Minutes", style: .default, handler: { _ in
            self.sleep(in: 900)
        }))

        alert.addAction(UIAlertAction(title: "In 30 Minutes", style: .default, handler: { _ in
            self.sleep(in: 1800)
        }))

        alert.addAction(UIAlertAction(title: "In 45 Minutes", style: .default, handler: { _ in
            self.sleep(in: 2700)
        }))

        alert.addAction(UIAlertAction(title: "In One Hour", style: .default, handler: { _ in
            self.sleep(in: 3600)
        }))

        alert.addAction(UIAlertAction(title: "Cancel", style: .cancel, handler: nil))

        alert.popoverPresentationController?.sourceView = self.view
        alert.popoverPresentationController?.sourceRect = CGRect(x: Double(self.view.bounds.size.width / 2.0), y: Double(self.view.bounds.size.height-45), width: 1.0, height: 1.0)

        self.present(alert, animated: true, completion: nil)
    }

    func sleep(in seconds: Int?) {
        UserDefaults.standard.set(seconds, forKey: "sleep_timer")

        guard seconds != nil else {
            self.sleepButton.tintColor = UIColor.white
            //kill timer
            if self.sleepTimer != nil {
                self.sleepTimer.invalidate()
            }
            return
        }

        self.sleepButton.tintColor = UIColor.flatLimeColorDark()

        //create timer if needed
        if self.sleepTimer == nil || (self.sleepTimer != nil && !self.sleepTimer.isValid) {
            self.sleepTimer = Timer.scheduledTimer(timeInterval: 1.0, target: self, selector: #selector(updateSleepTimer), userInfo: nil, repeats: true)

            RunLoop.main.add(self.sleepTimer, forMode: RunLoopMode.commonModes)
        }
    }

    @objc func updateSleepTimer() {
        guard PlayerManager.sharedInstance.isLoaded() else {
            //kill timer
            if self.sleepTimer != nil {
                self.sleepTimer.invalidate()
            }

            return
        }

        let currentTime = UserDefaults.standard.integer(forKey: "sleep_timer")
        var newTime: Int? = currentTime - 1

        if let alertviewController = self.presentedViewController, alertviewController is UIAlertController {
            alertviewController.title = "Time: " + self.formatTime(newTime!)
        }

        if newTime! <= 0 {
            newTime = nil

            //stop audiobook
            if self.sleepTimer != nil && self.sleepTimer.isValid {
                self.sleepTimer.invalidate()
            }

            if PlayerManager.sharedInstance.isPlaying() {
                self.playPressed(self.playButton)
            }
        }

        UserDefaults.standard.set(newTime, forKey: "sleep_timer")
    }

    override var preferredStatusBarUpdateAnimation: UIStatusBarAnimation {
        return .slide
    }
}

extension PlayerViewController: AVAudioPlayerDelegate {
    //skip time forward
    @IBAction func forwardPressed(_ sender: UIButton) {
        PlayerManager.sharedInstance.forwardPressed()
    }

    //skip time backwards
    @IBAction func rewindPressed(_ sender: UIButton) {
        PlayerManager.sharedInstance.rewindPressed()
    }

    //toggle play/pause of book
    @IBAction func playPressed(_ sender: UIButton) {
        PlayerManager.sharedInstance.playPressed()
    }

    //timer callback (called every second)
    @objc func updateTimer(_ notification: Notification) {
        guard let userInfo = notification.userInfo,
            let fileURL = userInfo["fileURL"] as? URL,
            let timeText = userInfo["timeString"] as? String,
            let percentage = userInfo["percentage"] as? Float,
            fileURL == self.currentBook.fileURL else {
            return
        }

        //update current time label
        self.currentTimeLabel.text = timeText

        //update book read percentage
        self.sliderView.value = percentage
    }

    //percentage callback
    @objc func updatePercentage(_ notification: Notification) {
        guard let userInfo = notification.userInfo,
            let fileURL = userInfo["fileURL"] as? URL,
            fileURL == self.currentBook.fileURL,
            let percentageString = userInfo["percentageString"] as? String,
            let hasChapters = userInfo["hasChapters"] as? Bool,
            !hasChapters else {
                return
        }

        self.percentageLabel.text = percentageString
    }

    @objc func requestReview() {
        //don't do anything if flag isn't true
        guard UserDefaults.standard.bool(forKey: "ask_review") else {
            return
        }

        // request for review
        if #available(iOS 10.3, *),
            UIApplication.shared.applicationState == .active {
            #if RELEASE
                SKStoreReviewController.requestReview()
            #endif
            UserDefaults.standard.set(false, forKey: "ask_review")
        }
    }

    @objc func bookPlayed() {
        self.playButton.setImage(self.pauseImage, for: UIControlState())
    }

    @objc func bookPaused() {
        self.playButton.setImage(self.playImage, for: UIControlState())
    }

    @objc func bookEnd() {
        self.playButton.setImage(self.playImage, for: UIControlState())
        self.requestReview()
    }

    @objc func bookChange(_ notification: Notification) {
        guard let userInfo = notification.userInfo,
            let books = userInfo["books"] as? [Book],
            let book = books.first else {
                return
        }

        self.currentBook = book

        setupView(book: book)
    }

    @objc func updateCurrentChapter(_ notification: Notification) {
        guard let userInfo = notification.userInfo,
            let fileURL = userInfo["fileURL"] as? URL,
            let chapterString = userInfo["chapterString"] as? String,
            fileURL == self.currentBook.fileURL else {
                return
        }

        self.percentageLabel.text = chapterString
    }
}<|MERGE_RESOLUTION|>--- conflicted
+++ resolved
@@ -51,25 +51,9 @@
     // MARK: Lifecycle
     override func viewDidLoad() {
         super.viewDidLoad()
-<<<<<<< HEAD
 
         // Make toolbar transparent
         self.bottomToolbar.setBackgroundImage(UIImage(), forToolbarPosition: .any, barMetrics: .default)
-=======
-
-        registerObservers()
-        setupView(book: currentBook!)
-        playPlayer()
-    }
-
-    //Resize sleep button on orientation transition
-    override func viewWillTransition(to size: CGSize, with coordinator: UIViewControllerTransitionCoordinator) {
-        super.viewWillTransition(to: size, with: coordinator)
-
-        coordinator.animate(alongsideTransition: { (_) in
-            let orientation = UIApplication.shared.statusBarOrientation
->>>>>>> 941b5687
-
         self.bottomToolbar.setShadowImage(UIImage(), forToolbarPosition: .any)
 
         registerObservers()
@@ -150,11 +134,7 @@
             self.percentageLabel.text = ""
         }
 
-<<<<<<< HEAD
         self.speedButton.title = "\(String(PlayerManager.sharedInstance.currentSpeed))x"
-=======
-        self.speedButton.setTitle("Speed \(String(PlayerManager.sharedInstance.currentSpeed))x", for: UIControlState())
->>>>>>> 941b5687
 
         self.chaptersButton.isEnabled = !PlayerManager.sharedInstance.chapterArray.isEmpty
 
@@ -188,13 +168,9 @@
     }
 
     @IBAction func didSelectChapter(_ segue: UIStoryboardSegue) {
-<<<<<<< HEAD
-        guard PlayerManager.sharedInstance.isLoaded() else {
-=======
         guard PlayerManager.sharedInstance.isLoaded(),
             let viewController = segue.source as? ChaptersViewController,
             let chapter = viewController.currentChapter else {
->>>>>>> 941b5687
             return
         }
 
@@ -202,26 +178,15 @@
     }
 
     @IBAction func didSelectSpeed(_ segue: UIStoryboardSegue) {
-<<<<<<< HEAD
-        guard PlayerManager.sharedInstance.isLoaded() else {
-=======
         guard PlayerManager.sharedInstance.isLoaded(),
             let viewController = segue.source as? SpeedViewController,
             let speed = viewController.currentSpeed else {
->>>>>>> 941b5687
             return
         }
 
         PlayerManager.sharedInstance.setSpeed(speed)
 
-<<<<<<< HEAD
-            PlayerManager.sharedInstance.setSpeed(speed)
-
-            self.speedButton.title = "\(String(PlayerManager.sharedInstance.currentSpeed))x"
-        }
-=======
-        self.speedButton.setTitle("Speed \(String(PlayerManager.sharedInstance.currentSpeed))x", for: UIControlState())
->>>>>>> 941b5687
+        self.speedButton.title = "\(String(PlayerManager.sharedInstance.currentSpeed))x"
     }
 
     @IBAction func didSelectAction(_ segue: UIStoryboardSegue) {
@@ -251,16 +216,12 @@
         }
     }
 
-<<<<<<< HEAD
     @IBAction func dismissPlayer() {
         self.dismiss(animated: true, completion: nil)
     }
 
-    @IBAction func setSleepTimer(_ sender: Any) {
-=======
-    @IBAction func didPressSleepTimer(_ sender: UIButton) {
->>>>>>> 941b5687
-        var alertTitle: String? = nil
+    @IBAction func setSleepTimer(_ sender: UIButton) {
+        var alertTitle: String?
 
         if self.sleepTimer != nil && self.sleepTimer.isValid {
             alertTitle = " "
